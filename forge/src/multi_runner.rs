--- conflicted
+++ resolved
@@ -56,7 +56,6 @@
         // This is just the contracts compiled, but we need to merge this with the read cached
         // artifacts
         let contracts = output.into_artifacts();
-<<<<<<< HEAD
         let mut known_contracts: BTreeMap<String, (Abi, Vec<u8>)> = Default::default();
         let mut deployed_contracts: BTreeMap<String, (Abi, Address, Vec<String>)> =
             Default::default();
@@ -123,33 +122,6 @@
         //         Ok((name, (abi, addr, logs)))
         //     })
         //     .collect::<Result<BTreeMap<_, _>>>()?;
-=======
-        let contracts: BTreeMap<String, (Abi, Address, Vec<String>)> = contracts
-            // only take contracts with valid abi and bytecode
-            .filter_map(|(fname, contract)| {
-                let (abi, bytecode) = contract.into_inner();
-                abi.and_then(|abi| bytecode.map(|bytecode| (fname, abi, bytecode)))
-            })
-            // Only take contracts with empty constructors.
-            .filter(|(_, abi, _)| {
-                abi.constructor.as_ref().map(|c| c.inputs.is_empty()).unwrap_or(true)
-            })
-            // Only take contracts which contain a `test` function
-            .filter(|(_, abi, _)| abi.functions().any(|func| func.name.starts_with("test")))
-            // deploy the contracts
-            .map(|(name, abi, bytecode)| {
-                let span = tracing::trace_span!("deploying", ?name);
-                let _enter = span.enter();
-
-                let (addr, _, _, logs) = evm
-                    .deploy(sender, bytecode, 0.into())
-                    .wrap_err(format!("could not deploy {}", name))?;
-
-                evm.set_balance(addr, initial_balance);
-                Ok((name, (abi, addr, logs)))
-            })
-            .collect::<Result<BTreeMap<_, _>>>()?;
->>>>>>> 6bbe9b94
 
         Ok(MultiContractRunner {
             contracts: deployed_contracts,
